--- conflicted
+++ resolved
@@ -23,11 +23,5 @@
 COPY requirements_dev.txt /code/requirements_dev.txt
 RUN pip install --use-wheel -r requirements_dev.txt
 COPY requirements.txt /code/requirements.txt
-<<<<<<< HEAD
-RUN pip install --use-wheel -r requirements.txt
-#RUN HDF5_DIR=/usr/local/hdf5 pip install netCDF4
 COPY . /code
-=======
-COPY . /code
-RUN pip install --use-wheel --editable /code/.[geo]
->>>>>>> 4efaa127
+RUN pip install --use-wheel --editable /code/.[geo]