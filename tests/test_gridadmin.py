from __future__ import unicode_literals
from __future__ import print_function
from __future__ import division
from __future__ import absolute_import

import os
import unittest
import tempfile
import shutil

import numpy as np
import ogr

from threedigrid.admin.gridadmin import GridH5Admin
from threedigrid.admin.nodes.exporters import CellsOgrExporter
from threedigrid.admin.nodes.exporters import NodesOgrExporter
from threedigrid.admin.lines.exporters import LinesOgrExporter
from threedigrid.admin.breaches.exporters import BreachesOgrExporter
from threedigrid.admin.constants import SUBSET_1D_ALL
from threedigrid.admin.constants import SUBSET_2D_OPEN_WATER
from threedigrid.admin.constants import NO_DATA_VALUE

test_file_dir = os.path.join(
    os.getcwd(), "tests/test_files")

# the testfile is a copy of the v2_bergermeer gridadmin file
grid_admin_h5_file = os.path.join(test_file_dir, "gridadmin.h5")


class GridAdminTest(unittest.TestCase):

    def setUp(self):
        self.parser = GridH5Admin(grid_admin_h5_file)

    def test_get_from_meta(self):
        self.assertIsNotNone(self.parser.get_from_meta('n2dtot'))
        self.assertIsNone(self.parser.get_from_meta('doesnotexist'))

    def test_get_extent_subset_onedee(self):
        extent_1D = self.parser.get_extent_subset(
            subset_name=SUBSET_1D_ALL)
        # should contain values
        self.assertTrue(np.any(extent_1D != NO_DATA_VALUE))

    def test_get_extent_subset_reproject(self):
        extent_1D = self.parser.get_extent_subset(
            subset_name=SUBSET_1D_ALL)
        extent_1D_proj = self.parser.get_extent_subset(
            subset_name=SUBSET_1D_ALL, target_epsg_code='4326')
        self.assertTrue(np.all(extent_1D != extent_1D_proj))

    def test_get_extent_subset_twodee(self):
        extent_2D = self.parser.get_extent_subset(
            subset_name=SUBSET_2D_OPEN_WATER
        )
        # should contain values
        self.assertTrue(np.any(extent_2D != NO_DATA_VALUE))

    def test_get_extent_subset_combi(self):
        extent_1D = self.parser.get_extent_subset(
            subset_name=SUBSET_1D_ALL)
        extent_2D = self.parser.get_extent_subset(
            subset_name=SUBSET_2D_OPEN_WATER)
        # should be different
        self.assertTrue(
            np.any(np.not_equal(extent_1D, extent_2D))
        )

    def test_get_model_extent(self):
        model_extent = self.parser.get_model_extent()
        np.testing.assert_almost_equal(
            model_extent,
            np.array([105427.6, 511727.0515702,
                      115887., 523463.3268483])
        )

    def test_get_model_extent_extra_extent(self):
        onedee_extra = np.array([
            100000.0, 90000.0, 550000.0, 580000.0]
        )

        extra_extent = {'extra_extent': [onedee_extra]}
        model_extent = self.parser.get_model_extent(**extra_extent)
        np.testing.assert_equal(
            model_extent,
            np.array([100000., 90000., 550000., 580000.])
        )

    def test_get_model_extent_extra_extent2(self):
        onedee_extra = np.array([
            106666.6, 106666.6, 550000.0, 580000.0
        ])

        extra_extent = {'extra_extent': [onedee_extra]}
        model_extent = self.parser.get_model_extent(**extra_extent)
        np.testing.assert_almost_equal(
            model_extent,
            np.array([105427.6, 106666.6, 550000., 580000.])
        )

    def test_properties(self):
        self.assertTrue(hasattr(self.parser, "has_groundwater"))
        self.assertTrue(hasattr(self.parser, "has_levees"))
        self.assertTrue(hasattr(self.parser, "threedicore_version"))
        self.assertTrue(hasattr(self.parser, "has_1d"))
        self.assertTrue(hasattr(self.parser, "has_2d"))
        self.assertTrue(hasattr(self.parser, "epsg_code"))
        self.assertTrue(hasattr(self.parser, "revision_hash"))
        self.assertTrue(hasattr(self.parser, "revision_nr"))
        self.assertTrue(hasattr(self.parser, "model_slug"))


class GridAdminLinesTest(unittest.TestCase):

    def setUp(self):
        self.parser = GridH5Admin(grid_admin_h5_file)
        d = tempfile.mkdtemp()
        self.f = os.path.join(d, "test_lines.shp")

    def tearDown(self):
        shutil.rmtree(os.path.dirname(self.f))

    def test_fields(self):
        # Check dtype names
        self.assertEqual(self.parser.lines.fields, [
            'content_pk', 'content_type', 'id', 'kcu',
            'lik', 'line', 'line_coords', 'line_geometries',
            'zoom_category'
        ])

    def test_exporters(self):
        self.assertEqual(len(self.parser.lines._exporters), 1)
        self.assertIsInstance(
            self.parser.lines._exporters[0],
            LinesOgrExporter
        )

    def test_export_to_shape(self):
        self.parser.lines.to_shape(self.f)
        self.assertTrue(os.path.exists, self.f)
        s = ogr.Open(self.f)
        lyr = s.GetLayer()
        self.assertEqual(lyr.GetFeatureCount(), self.parser.lines.id.size)


class GridAdminGridTest(unittest.TestCase):

    def setUp(self):
        self.parser = GridH5Admin(grid_admin_h5_file)

    def test_fields(self):
        self.assertEqual(
            self.parser.grid.fields,
            ['id', 'nodk', 'nodm', 'nodn']
        )

    @unittest.skip('TODO')
    def test_get_pixel_map(self):
        self.parser.grid.get_pixel_map()


class GridAdminNodeTest(unittest.TestCase):

    def setUp(self):
        self.parser = GridH5Admin(grid_admin_h5_file)
        d = tempfile.mkdtemp()
        self.f = os.path.join(d, "test_nodes.shp")

    def tearDown(self):
        shutil.rmtree(os.path.dirname(self.f))

    def test_fields(self):
        # Check fields
        self.assertEqual(
            self.parser.nodes.fields,
            ['cell_coords', 'content_pk', 'coordinates', 'id', 'node_type',
             'seq_id', 'zoom_category'])

    def test_locations_2d(self):
        self.assertGreater(len(self.parser.nodes.locations_2d), 0)
        frst = self.parser.nodes.locations_2d[0]
        # should contain three elements
        self.assertEqual(len(frst), 3)

    def test_exporters(self):
        self.assertEqual(len(self.parser.nodes._exporters), 1)
        self.assertIsInstance(
            self.parser.nodes._exporters[0],
            NodesOgrExporter
        )

    def test_export_to_shape(self):
        self.parser.nodes.to_shape(self.f)
        self.assertTrue(os.path.exists, self.f)
        s = ogr.Open(self.f)
        lyr = s.GetLayer()
        self.assertEqual(lyr.GetFeatureCount(), self.parser.nodes.id.size)


class GridAdminBreachTest(unittest.TestCase):

    def setUp(self):
        self.parser = GridH5Admin(grid_admin_h5_file)
        d = tempfile.mkdtemp()
        self.f = os.path.join(d, "test_breaches.shp")

    def tearDown(self):
        shutil.rmtree(os.path.dirname(self.f))

    def test_fields(self):
        # Check fields
        self.assertEqual(
            self.parser.breaches.fields,
            ['content_pk', 'coordinates', 'id', 'kcu',
             'levbr', 'levl', 'levmat', 'seq_ids']
        )

    def test_exporters(self):
        self.assertEqual(len(self.parser.breaches._exporters), 1)
        self.assertIsInstance(
            self.parser.breaches._exporters[0],
            BreachesOgrExporter
        )

    def test_export_to_shape(self):
        self.parser.breaches.to_shape(self.f)
        self.assertTrue(os.path.exists, self.f)
        s = ogr.Open(self.f)
        lyr = s.GetLayer()
        self.assertEqual(lyr.GetFeatureCount(), self.parser.breaches.id.size)


class GridAdminCellsTest(unittest.TestCase):
    def setUp(self):
        self.parser = GridH5Admin(grid_admin_h5_file)
        d = tempfile.mkdtemp()
        self.f = os.path.join(d, "test_cells.shp")

    def tearDown(self):
        shutil.rmtree(os.path.dirname(self.f))

    def test_fields(self):
        # should have also z_coordinate
        self.assertEqual(
            self.parser.cells.fields,
            ['cell_coords', 'content_pk', 'coordinates', 'id', 'node_type',
             'seq_id', 'z_coordinate', 'zoom_category']
        )

    def test_get_id_from_xy(self):
        # should yield tow ids, one for 2d, one for groundwater
        self.assertListEqual(self.parser.cells.get_id_from_xy(1.,2.), [])
        # first coordinate pair + some offset
        x = self.parser.cells.coordinates[0][1] + 0.5
        y = self.parser.cells.coordinates[1][1] + 0.5
        self.assertListEqual(self.parser.cells.get_id_from_xy(x,y), [1, 6537])

    def test_get_id_from_xy_2d_open_water(self):

<<<<<<< HEAD
        self.assertIsNone(self.parser.cells.get_id_from_xy(1., 2.))
        # first coordinate pair + some offset
        x = self.parser.cells.coordinates[0][1] + 0.5
        y = self.parser.cells.coordinates[1][1] + 0.5
        self.assertEqual(self.parser.cells.get_id_from_xy(x, y), 1)
=======
        self.assertListEqual(
            self.parser.cells.get_id_from_xy(
                1.,2., subset_name='2d_open_water'), [])
        # first coordinate pair + some offset
        x = self.parser.cells.coordinates[0][1] + 0.5
        y = self.parser.cells.coordinates[1][1] + 0.5
        self.assertEqual(
            self.parser.cells.get_id_from_xy(
                x,y, subset_name='2d_open_water'
            ), [1]
        )

    def test_get_id_from_xy_groundwater(self):

        self.assertListEqual(self.parser.cells.get_id_from_xy(
            1.,2., subset_name='groundwater_all'), [])
        # first coordinate pair + some offset
        x = self.parser.cells.coordinates[0][1] + 0.5
        y = self.parser.cells.coordinates[1][1] + 0.5
        self.assertEqual(
            self.parser.cells.get_id_from_xy(
                x,y, subset_name='groundwater_all'
            ), [6537]
        )
>>>>>>> bc8c4583

    def test_exporters(self):
        self.assertEqual(len(self.parser.cells._exporters), 1)
        self.assertIsInstance(
            self.parser.cells._exporters[0],
            CellsOgrExporter
        )

    def test_export_to_shape(self):
        self.parser.cells.to_shape(self.f)
        self.assertTrue(os.path.exists, self.f)


class NodeFilterTests(unittest.TestCase):
    def setUp(self):
        self.parser = GridH5Admin(grid_admin_h5_file)

    def test_nodes_filter_id_eq(self):
        filtered = self.parser.nodes.filter(id=3).data['coordinates']
        trues, = np.where(self.parser.nodes.data['id'] == 3)
        expected = self.parser.nodes.data['coordinates'][:, trues]
        self.assertTrue((filtered == expected).all())

    def test_nodes_filter_id_ne(self):
        filtered = self.parser.nodes.filter(id__ne=3).data['coordinates']
        trues, = np.where(self.parser.nodes.data['id'] != 3)
        expected = self.parser.nodes.data['coordinates'][:, trues]
        self.assertTrue((filtered == expected).all())

    def test_nodes_filter_id_gt(self):
        filtered = self.parser.nodes.filter(id__gt=3).data['coordinates']
        trues, = np.where(self.parser.nodes.data['id'] > 3)
        expected = self.parser.nodes.data['coordinates'][:, trues]
        self.assertTrue((filtered == expected).all())

    def test_nodes_filter_id_gte(self):
        filtered = self.parser.nodes.filter(id__gte=3).data['coordinates']
        trues, = np.where(self.parser.nodes.data['id'] >= 3)
        expected = self.parser.nodes.data['coordinates'][:, trues]
        self.assertTrue((filtered == expected).all())

    def test_nodes_filter_id_lt(self):
        filtered = self.parser.nodes.filter(id__lt=3).data['coordinates']
        trues, = np.where(self.parser.nodes.data['id'] < 3)
        expected = self.parser.nodes.data['coordinates'][:, trues]
        self.assertTrue((filtered == expected).all())

    def test_nodes_filter_id_lte(self):
        filtered = self.parser.nodes.filter(id__lte=3).data['coordinates']
        trues, = np.where(self.parser.nodes.data['id'] <= 3)
        expected = self.parser.nodes.data['coordinates'][:, trues]
        self.assertTrue((filtered == expected).all())

    def test_nodes_filter_id_in(self):
        """Verify that 'in' filter returns the correct data."""
        filtered = self.parser.nodes.filter(
            id__in=range(3, 7)).data['coordinates']
        trues, = np.where(
            (self.parser.nodes.data['id'] >= 3) &
            (self.parser.nodes.data['id'] < 7))
        expected = self.parser.nodes.data['coordinates'][:, trues]
        self.assertTrue((filtered == expected).all())

    # TODO: fix this
    @unittest.skip(
        "This test should succeed, but in our code the reprojected tile "
        "bounds go out of bounds, which causes errors. TODO: fix this."
    )
    def test_nodes_filter_id_in_tile(self):
        # at z=0 we have a single base tile
        filtered = self.parser.nodes.filter(
            coordinates__in_tile=[0, 0, 0]).data['id']
        expected = self.parser.nodes.data['id']
        self.assertTrue(len(filtered) != 0)
        self.assertTrue((filtered == expected).all())

    # some special cases

    def test_nodes_filter_id_eq_chained(self):
        """Eq filter can be chained."""
        filtered = self.parser.nodes\
            .filter(id=3)\
            .filter(id=3)\
            .data['coordinates']
        trues, = np.where(self.parser.nodes.data['id'] == 3)
        expected = self.parser.nodes.data['coordinates'][:, trues]
        self.assertTrue((filtered == expected).all())

    def test_nodes_chained_same_filter_id_in(self):
        """In filters can be chained."""
        filtered = self.parser.nodes\
            .filter(id__in=range(1, 10))\
            .filter(id__in=range(1, 10))\
            .filter(id__in=range(1, 10))\
            .data['coordinates']
        expected = self.parser.nodes\
            .filter(id__in=range(1, 10))\
            .data['coordinates']
        self.assertTrue((filtered == expected).all())

    def test_nodes_chained_filter_id_in(self):
        filtered = self.parser.nodes\
            .filter(id__in=range(1, 8))\
            .filter(id__in=range(3, 7))\
            .data['coordinates']
        expected = self.parser.nodes\
            .filter(id__in=range(3, 7))\
            .data['coordinates']
        self.assertTrue((filtered == expected).all())

    def test_nodes_chained_filter_id_in_2(self):
        filtered = self.parser.nodes\
            .filter(id__in=range(1, 10))\
            .filter(id__in=range(5, 20))\
            .data['coordinates']
        expected = self.parser.nodes\
            .filter(id__in=range(5, 10))\
            .data['coordinates']
        self.assertTrue((filtered == expected).all())


class LineFilterTests(unittest.TestCase):
    def setUp(self):
        self.parser = GridH5Admin(grid_admin_h5_file)

    def test_lines_filter_id_eq(self):
        # from nose.tools import set_trace; set_trace()
        filtered = self.parser.lines.filter(id=3).data['line_coords']
        trues, = np.where(self.parser.lines.data['id'] == 3)
        expected = self.parser.lines.data['line_coords'][:, trues]
        self.assertTrue((filtered == expected).all())

    def test_lines_filter_id_in(self):
        filtered = self.parser.lines.filter(
            id__in=range(3, 7)).data['line_coords']
        trues, = np.where(
            (self.parser.lines.data['id'] >= 3) &
            (self.parser.lines.data['id'] < 7)
        )
        expected = self.parser.lines.data['line_coords'][:, trues]
        self.assertTrue((filtered == expected).all())<|MERGE_RESOLUTION|>--- conflicted
+++ resolved
@@ -257,13 +257,6 @@
 
     def test_get_id_from_xy_2d_open_water(self):
 
-<<<<<<< HEAD
-        self.assertIsNone(self.parser.cells.get_id_from_xy(1., 2.))
-        # first coordinate pair + some offset
-        x = self.parser.cells.coordinates[0][1] + 0.5
-        y = self.parser.cells.coordinates[1][1] + 0.5
-        self.assertEqual(self.parser.cells.get_id_from_xy(x, y), 1)
-=======
         self.assertListEqual(
             self.parser.cells.get_id_from_xy(
                 1.,2., subset_name='2d_open_water'), [])
@@ -288,7 +281,6 @@
                 x,y, subset_name='groundwater_all'
             ), [6537]
         )
->>>>>>> bc8c4583
 
     def test_exporters(self):
         self.assertEqual(len(self.parser.cells._exporters), 1)
