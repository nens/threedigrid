# (c) Nelen & Schuurmans.  GPL licensed, see LICENSE.rst.
# -*- coding: utf-8 -*-
from __future__ import unicode_literals
from __future__ import print_function

from threedigrid.orm.base.timeseries_mixin import ResultMixin
from threedigrid.orm.base.options import ModelMeta


class BreachesResultsMixin(ResultMixin):

    class Meta:
        __metaclass__ = ModelMeta

        # attributes for the given fields
        field_attrs = ['units', 'long_name', 'standard_name']

        # customize field names
        composite_fields = {
            'breach_depth': ['Mesh1D_breach_depth'],
            'breach_width': ['Mesh1D_breach_width']}

    def __init__(self, **kwargs):
        """Instantiate a breach with netcdf results.

        Variables stored in the netcdf and related to breaches are dynamically
        added as attributes as TimeSeriesArrayField.

        :param kwargs:
        """
        super(BreachesResultsMixin, self).__init__(**kwargs)
        # field_names = ['Mesh1D_breach_depth', 'Mesh1D_breach_width']
        # fields = {v: TimeSeriesArrayField() for v in field_names}
        # self._meta.add_fields(fields, hide_private=True)


class BreachesAggregateResultsMixin(ResultMixin):

    class Meta:
        __metaclass__ = ModelMeta

        # attributes for the given fields
        field_attrs = ['units', 'long_name']

        base_composition = {
            'breach_depth': ['Mesh1D_breach_depth'],
            'breach_width': ['Mesh1D_breach_width']
        }
        composition_vars = {
<<<<<<< HEAD
            'depth': ['avg', 'min', 'max'],
            'width': ['avg', 'min', 'max'],
=======
            'breach_depth': ['avg', 'min', 'max', 'cum'],
            'breach_width': ['avg', 'min', 'max', 'cum'],
>>>>>>> 1531ba8e
        }

    def __init__(self, **kwargs):
        """Instantiate a line with netcdf results.

        Variables stored in the netcdf and related to lines are dynamically
        added as attributes as TimeSeriesArrayField.

        :param netcdf_keys: list of netcdf variables
        :param kwargs:
        """
        super(BreachesAggregateResultsMixin, self).__init__(**kwargs)
        # field_names = combine_vars(self.field_names,
        #     self.Meta.composition_vars.values())
        # fields = {v: TimeSeriesArrayField() for v in field_names}
        # self._meta.add_fields(fields, hide_private=True)<|MERGE_RESOLUTION|>--- conflicted
+++ resolved
@@ -47,13 +47,8 @@
             'breach_width': ['Mesh1D_breach_width']
         }
         composition_vars = {
-<<<<<<< HEAD
-            'depth': ['avg', 'min', 'max'],
-            'width': ['avg', 'min', 'max'],
-=======
-            'breach_depth': ['avg', 'min', 'max', 'cum'],
-            'breach_width': ['avg', 'min', 'max', 'cum'],
->>>>>>> 1531ba8e
+            'breach_depth': ['avg', 'min', 'max'],
+            'breach_width': ['avg', 'min', 'max'],
         }
 
     def __init__(self, **kwargs):
