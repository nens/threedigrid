# (c) Nelen & Schuurmans.  GPL licensed, see LICENSE.rst.
# -*- coding: utf-8 -*-
from __future__ import unicode_literals
from __future__ import print_function

from threedigrid.orm.base.timeseries_mixin import ResultMixin
from threedigrid.orm.base.options import ModelMeta


class BreachesResultsMixin(ResultMixin):

    class Meta:
        __metaclass__ = ModelMeta

        # attributes for the given fields
        field_attrs = ['units', 'long_name', 'standard_name']

        # customize field names
        composite_fields = {
            'breach_depth': ['Mesh1D_breach_depth'],
            'breach_width': ['Mesh1D_breach_width']}

    def __init__(self, **kwargs):
        """Instantiate a breach with netcdf results.

        Variables stored in the netcdf and related to breaches are dynamically
        added as attributes as TimeSeriesArrayField.

        :param kwargs:
        """
        super(BreachesResultsMixin, self).__init__(**kwargs)
        # field_names = ['Mesh1D_breach_depth', 'Mesh1D_breach_width']
        # fields = {v: TimeSeriesArrayField() for v in field_names}
        # self._meta.add_fields(fields, hide_private=True)


class BreachesAggregateResultsMixin(ResultMixin):

    class Meta:
        __metaclass__ = ModelMeta

        # attributes for the given fields
        field_attrs = ['units', 'long_name']

        base_composition = {
            'breach_depth': ['Mesh1D_breach_depth'],
            'breach_width': ['Mesh1D_breach_width']
        }
        composition_vars = {
<<<<<<< HEAD
            'depth': ['avg', 'min', 'max'],
            'width': ['avg', 'min', 'max'],
=======
            'breach_depth': ['avg', 'min', 'max', 'cum'],
            'breach_width': ['avg', 'min', 'max', 'cum'],
>>>>>>> 8e6f9913
        }

    def __init__(self, **kwargs):
        """Instantiate a line with netcdf results.

        Variables stored in the netcdf and related to lines are dynamically
        added as attributes as TimeSeriesArrayField.

        :param netcdf_keys: list of netcdf variables
        :param kwargs:
        """
        super(BreachesAggregateResultsMixin, self).__init__(**kwargs)
        # field_names = combine_vars(self.field_names,
        #     self.Meta.composition_vars.values())
        # fields = {v: TimeSeriesArrayField() for v in field_names}
        # self._meta.add_fields(fields, hide_private=True)<|MERGE_RESOLUTION|>--- conflicted
+++ resolved
@@ -29,10 +29,6 @@
         :param kwargs:
         """
         super(BreachesResultsMixin, self).__init__(**kwargs)
-        # field_names = ['Mesh1D_breach_depth', 'Mesh1D_breach_width']
-        # fields = {v: TimeSeriesArrayField() for v in field_names}
-        # self._meta.add_fields(fields, hide_private=True)
-
 
 class BreachesAggregateResultsMixin(ResultMixin):
 
@@ -47,13 +43,8 @@
             'breach_width': ['Mesh1D_breach_width']
         }
         composition_vars = {
-<<<<<<< HEAD
-            'depth': ['avg', 'min', 'max'],
-            'width': ['avg', 'min', 'max'],
-=======
-            'breach_depth': ['avg', 'min', 'max', 'cum'],
-            'breach_width': ['avg', 'min', 'max', 'cum'],
->>>>>>> 8e6f9913
+            'breach_depth': ['avg', 'min', 'max'],
+            'breach_width': ['avg', 'min', 'max'],
         }
 
     def __init__(self, **kwargs):
@@ -65,8 +56,4 @@
         :param netcdf_keys: list of netcdf variables
         :param kwargs:
         """
-        super(BreachesAggregateResultsMixin, self).__init__(**kwargs)
-        # field_names = combine_vars(self.field_names,
-        #     self.Meta.composition_vars.values())
-        # fields = {v: TimeSeriesArrayField() for v in field_names}
-        # self._meta.add_fields(fields, hide_private=True)+        super(BreachesAggregateResultsMixin, self).__init__(**kwargs)