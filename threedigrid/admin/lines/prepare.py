# (c) Nelen & Schuurmans.  GPL licensed, see LICENSE.rst.
# -*- coding: utf-8 -*-
from __future__ import unicode_literals
from __future__ import print_function

import h5py
import numpy as np
from shapely import wkt
from shapely.geometry import MultiPoint, Point
from threedigrid.admin import constants
from threedigrid.admin.prepare_utils import (
        db_objects_to_numpy_array_dict, add_or_update_datasets)


DT_VARIABLE = h5py.special_dtype(vlen=np.dtype('float64'))


def as_numpy_array(array):
    if hasattr(array, 'value'):
        return array.value
    return array


class PrepareLines(object):

    @staticmethod
    def get_1d_object_info(datasource, id_mapper):
        """
        Set content type and content pk's based on id mapping and
        kcu's from calculationcore.

        :return: content_type and content_pk with length lines
        """

        # TODO channel might be different
        LINE_TYPES = [
            constants.TYPE_V2_PIPE, constants.TYPE_V2_CHANNEL,
            constants.TYPE_V2_CULVERT,
            constants.TYPE_V2_ORIFICE, constants.TYPE_V2_WEIR]

        _tmp_kcu = datasource['kcu'].value
        filter_1d = (_tmp_kcu >= 0) & (_tmp_kcu <= 5)

        lik_all = as_numpy_array(datasource['lik'])
        lik_1d = as_numpy_array(datasource['lik'])[filter_1d]

        content_pk = np.zeros(lik_all.shape, dtype='i4')
        content_type = np.zeros(lik_all.shape, dtype='U32')

        _content_pk = np.zeros(lik_1d.shape, dtype='i4')
        _content_type = np.zeros(lik_1d.shape, dtype='U32')

        for line_type in LINE_TYPES:
            line_code = constants.TYPE_CODE_MAP[line_type]
            mapper_idx = id_mapper.obj_slices.get(line_code)
            if mapper_idx is None:
                continue
            seq_ids = id_mapper.id_mapping[mapper_idx]['seq_id']
            for i in range(len(seq_ids)):
                slice1 = np.where(lik_1d == seq_ids[i])
                _content_pk[slice1] = id_mapper.id_mapping[mapper_idx]['pk'][i]
                _content_type[slice1] = line_type

        content_pk[filter_1d] = _content_pk
        content_type[filter_1d] = _content_type

        return content_pk, content_type

    @classmethod
    def make_line_geometries(cls, datasource, threedi_datasource):
        """

        create line geometries based on spatialite geometries but with
        segmentized for calculation core line segments
        :return:
        flattened array of line_geometries with length lines
        array[
            [x1, x2, x3, y1, y2, y3],
            [x1, x2, y1, y2]
        ]
        """

        DB_OBJECTS = [
            threedi_datasource.v2_channels, threedi_datasource.v2_culverts
        ]

        LINE_TYPES = [
            constants.TYPE_V2_CHANNEL, constants.TYPE_V2_CULVERT
        ]

        line_db_dict = dict(zip(LINE_TYPES, DB_OBJECTS))

        size_array = as_numpy_array(datasource['lik']).shape[0]
        line_geometries = np.full(size_array, 0, dtype=DT_VARIABLE)
        start_x = datasource['line_coords'][0][:]
        start_y = datasource['line_coords'][1][:]
        end_x = datasource['line_coords'][2][:]
        end_y = datasource['line_coords'][3][:]
        kcu = datasource['kcu'][:]
        xys = np.array(zip(start_x.T, end_x.T, start_y.T, end_y.T))
        for i in range(len(line_geometries)):
            line_geometries[i] = np.array(xys[i])

        for line_type, db_objects in line_db_dict.items():
            for db_object in db_objects:
                line_idx = np.where(
                    (datasource['content_pk'].value == db_object.pk) &
                    (datasource['content_type'].value == line_type))[0]
                geom = wkt.loads(db_object.the_geom.wkt)
                line_geometries[line_idx] = PrepareLines._cut_geometries(
                    geom,
                    start_x[line_idx], start_y[line_idx],
                    end_x[line_idx], end_y[line_idx],
                    kcu[line_idx])

        return line_geometries

<<<<<<< HEAD
    # @staticmethod
    # def interpolate_point(line_geom, pnt):
    #     line_geom.interpolate(line_geom.project(pnt))
=======
>>>>>>> 0843d35c

    @staticmethod
    def _cut_geometries(geom, start_x, start_y, end_x, end_y, kcu_array):
        """
        Segmentize line geometry based on start and end points from calc
        line segments

        :param geom: orginal geometry from the sqlite database
        :param start_x: threedicore x-coordinates for start points
        :param start_y: threedicore y-coordinates for start points
        :param end_x: threedicore x-coordinates for end points
        :param end_y: threedicore y-coordinates for end points
        :kcu_array: corresponding kcu values for threedicore coordinates

        :returns  an array of seperate line geometries for number of
        calc lines on geometry, like so::

            array[
                [x1, x2, x3, y1, y2, y3],
                [x1, x2, y1, y2]
            ]
        """

        cut_geometries = np.zeros((len(start_x),), dtype=DT_VARIABLE)
        start_points = MultiPoint(zip(start_x, start_y))
        end_points = MultiPoint(zip(end_x, end_y))

        for piece in range(len(cut_geometries)):
            kcu = kcu_array[piece]
            if kcu == 0:
                start_pnt = geom.interpolate(geom.project(start_points[piece]))
                end_pnt = geom.interpolate(geom.project(end_points[piece]))
            else:
                start_pnt = start_points[piece]
                end_pnt = end_points[piece]
            start_distance = round(geom.project(start_pnt), 3)
            end_distance = round(geom.project(end_pnt), 3)
            coords = list(geom.coords)
            start_set = False
            # no additional calc points
            if start_distance <= 0.0 and end_distance >= geom.length:
                linestring = np.array(
                    [(start_pnt.x, start_pnt.y)] +
                    coords[1:-1] +
                    [(end_pnt.x, end_pnt.y)])
                # "F" means to flatten in column-major (Fortran- style) order
                cut_geometries[piece] = linestring.flatten('F')

            for i, p in enumerate(coords):
                # dist to vertex
                pd = round(geom.project(Point(p)), 3)

                # should not happen but sometimes drawing direction does not
                # correspond with start and endpoints, so flip them
                if start_distance > end_distance:
                    # This is not safe!!!!!!
                    # TODO: check if this actually can happen
                    start_distance, end_distance = end_distance, start_distance
                    start_points, end_points = end_points, start_points

                # check for start point
                if (pd == start_distance) and not start_set:
                    start_pnt = []
                    start_i = i
                    start_set = True
                # should not happen but in case pd (point) and first vertex
                # do not have the same position move pd back
                elif (pd > start_distance) and not start_set:
                    start_pnt = [
                        (start_pnt.x, start_pnt.y)]
                    start_i = i
                    start_set = True
                if pd >= end_distance:
                    linestring = np.array(
                        start_pnt + coords[start_i: i] +
                        [(end_pnt.x, end_pnt.y)])
                    # "F" means to flatten in column-major (Fortran- style)
                    # order
                    cut_geometries[piece] = linestring.flatten('F')
                    break

        return cut_geometries

    @classmethod
    def prepare_datasource(cls, datasource, id_mapper, threedi_datasource,
                           node_coordinates, has_1d):
        if 'id' not in datasource.keys():
            datasource.set(
                'id', np.arange(0, datasource['kcu'].size))

        if has_1d and ('content_pk' not in datasource.keys() or
           'content_type' not in datasource.keys()):
            content_pk, content_type =\
                cls.get_1d_object_info(datasource, id_mapper)

            if 'content_pk' not in datasource.keys():
                datasource.set('content_pk', content_pk)
            if 'content_type' not in datasource.keys():
                datasource.set('content_type', [str(x) for x in content_type])

        if 'line_coords' not in datasource.keys():
            line = as_numpy_array(datasource['line'])
            x, y = as_numpy_array(node_coordinates[0]),\
                as_numpy_array(node_coordinates[1])
            datasource.set('line_coords', np.array(
                [x[line[0]], y[line[0]], x[line[1]], y[line[1]]]))

        if has_1d and 'line_geometries' not in datasource.keys():
            line_geometries = cls.make_line_geometries(datasource,
                                                       threedi_datasource)
            datasource.set('line_geometries', np.array(line_geometries))


class PrepareChannels(object):

    @staticmethod
    def prepare_datasource(h5py_file, threedi_datasource):
        line_group = h5py_file['lines']

        content_pk = line_group['content_pk'].value
        content_type = line_group['content_type'].value

        channels_field_names = [
            'pk', 'code', 'calculation_type', 'dist_calc_points',
            'connection_node_start_pk', 'connection_node_end_pk',
            'zoom_category'
        ]

        channels_numpy_array_dict = db_objects_to_numpy_array_dict(
            threedi_datasource.v2_channels, channels_field_names)

        add_or_update_datasets(
            line_group, channels_numpy_array_dict,
            channels_field_names,
            channels_numpy_array_dict['pk'], content_pk,
            ignore_mask=content_type != 'v2_channel')


class PreparePipes(object):

    @staticmethod
    def prepare_datasource(h5py_file, threedi_datasource):
        line_group = h5py_file['lines']
        content_pk = line_group['content_pk'].value
        content_type = line_group['content_type'].value

        pipes_field_names = [
            'pk', 'display_name',
            'invert_level_start_point',
            'invert_level_end_point',
            'friction_type', 'friction_value',
            'sewerage_type', 'calculation_type',
            'connection_node_start_pk',
            'connection_node_end_pk', 'zoom_category',
            'cross_section_definition__db_width',
            'cross_section_definition__db_height',
            'cross_section_definition__db_shape']

        pipes_field_name_override = {
            'cross_section_definition__db_width': 'cross_section_width',
            'cross_section_definition__db_height': 'cross_section_height',
            'cross_section_definition__db_shape': 'cross_section_shape'}

        pipes_numpy_array_dict = db_objects_to_numpy_array_dict(
            threedi_datasource.v2_pipes, pipes_field_names)

        add_or_update_datasets(
            line_group, pipes_numpy_array_dict,
            pipes_field_names,
            pipes_numpy_array_dict['pk'], content_pk,
            ignore_mask=content_type != 'v2_pipe',
            field_name_override=pipes_field_name_override)


class PrepareWeirs(object):

    @staticmethod
    def prepare_datasource(h5py_file, threedi_datasource):
        line_group = h5py_file['lines']
        content_pk = line_group['content_pk'].value
        content_type = line_group['content_type'].value

        weirs_field_names = [
            'pk', 'code', 'display_name',
            'discharge_coefficient_negative',
            'discharge_coefficient_positive',
            'sewerage', 'friction_type', 'friction_value',
            'crest_type', 'crest_level',
            'connection_node_start_pk', 'connection_node_end_pk',
            'zoom_category'
        ]

        weirs_numpy_array_dict = db_objects_to_numpy_array_dict(
            threedi_datasource.v2_weirs, weirs_field_names)

        add_or_update_datasets(
            line_group, weirs_numpy_array_dict,
            weirs_field_names,
            weirs_numpy_array_dict['pk'], content_pk,
            ignore_mask=content_type != 'v2_weir')


class PrepareOrifices(object):

    @staticmethod
    def prepare_datasource(h5py_file, threedi_datasource):
        line_group = h5py_file['lines']
        content_pk = line_group['content_pk'].value
        content_type = line_group['content_type'].value

        orifices_field_names = [
            'pk', 'display_name', 'sewerage', 'max_capacity',
            'friction_type', 'friction_value',
            'discharge_coefficient_negative',
            'discharge_coefficient_positive',
            'crest_type', 'crest_level',
            'connection_node_start_pk', 'connection_node_end_pk',
            'zoom_category'
        ]

        orifices_numpy_array_dict = db_objects_to_numpy_array_dict(
            threedi_datasource.v2_orifices, orifices_field_names)

        add_or_update_datasets(
            line_group, orifices_numpy_array_dict,
            orifices_field_names,
            orifices_numpy_array_dict['pk'], content_pk,
            ignore_mask=content_type != 'v2_orifice')


class PrepareCulverts(object):

    @staticmethod
    def prepare_datasource(h5py_file, threedi_datasource):
        line_group = h5py_file['lines']
        content_pk = line_group['content_pk'].value
        content_type = line_group['content_type'].value

        culverts_field_names = [
            'pk', 'code', 'display_name',
            'discharge_coefficient_negative',
            'discharge_coefficient_positive',
            'friction_type', 'friction_value',
            'invert_level_start_point',
            'invert_level_end_point',
            'calculation_type', 'dist_calc_points',
            'connection_node_start_pk', 'connection_node_end_pk',
            'zoom_category',
            'cross_section_definition__db_width',
            'cross_section_definition__db_height',
            'cross_section_definition__db_shape']

        culverts_field_name_override = {
            'cross_section_definition__db_width': 'cross_section_width',
            'cross_section_definition__db_height': 'cross_section_height',
            'cross_section_definition__db_shape': 'cross_section_shape'}

        culverts_numpy_array_dict = db_objects_to_numpy_array_dict(
            threedi_datasource.v2_culverts, culverts_field_names)

        add_or_update_datasets(
            line_group, culverts_numpy_array_dict,
            culverts_field_names,
            culverts_numpy_array_dict['pk'], content_pk,
            ignore_mask=content_type != 'v2_culvert',
            field_name_override=culverts_field_name_override)<|MERGE_RESOLUTION|>--- conflicted
+++ resolved
@@ -115,12 +115,6 @@
 
         return line_geometries
 
-<<<<<<< HEAD
-    # @staticmethod
-    # def interpolate_point(line_geom, pnt):
-    #     line_geom.interpolate(line_geom.project(pnt))
-=======
->>>>>>> 0843d35c
 
     @staticmethod
     def _cut_geometries(geom, start_x, start_y, end_x, end_y, kcu_array):
