--- conflicted
+++ resolved
@@ -102,13 +102,9 @@
             x for x in dir(self.__class__)
             if isinstance(
                 getattr(self.__class__, x),
-<<<<<<< HEAD
                 (ArrayField, TimeSeriesArrayField)
             )
         ]
-=======
-                (ArrayField, TimeSeriesArrayField))]
->>>>>>> 66332e01
         self._field_names = set(self._field_names).union(set(_field_names))
 
         self.has_1d = has_1d
@@ -151,7 +147,6 @@
 
         kwargs = {}
         if hasattr(self, 'get_timeseries_mask_filter'):
-<<<<<<< HEAD
             timeseries_filter = self.get_timeseries_mask_filter()
             mask = timeseries_filter
             if isinstance(timeseries_filter, dict):
@@ -159,12 +154,6 @@
             kwargs.update(
                 {'timeseries_filter': mask}
             )
-        import ipdb;
-        ipdb.set_trace()
-=======
-            kwargs.update(
-                {'timeseries_filter': self.get_timeseries_mask_filter()})
->>>>>>> 66332e01
 
         if hasattr(self, 'lookup_fields'):
             kwargs.update({'lookup_index': self._get_lookup_index(field_name)})
@@ -547,17 +536,6 @@
             filter_field_names = [
                 x.get_field_name() for x in self.slice_filters]
 
-<<<<<<< HEAD
-=======
-            # timeseries_filter = slice(None)
-            # if hasattr(self, 'get_timeseries_mask_filter'):
-            #    timeseries_filter = self.get_timeseries_mask_filter()
-            # kwargs = {
-            #     'lookup_index': self._lookup_index,
-            #     'timeseries_filter': timeseries_filter
-            # }
-
->>>>>>> 66332e01
             for name in [x for x in filter_field_names if x]:
                 selection[name] = self.get_field_value(
                     name)
