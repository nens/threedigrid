--- conflicted
+++ resolved
@@ -57,15 +57,9 @@
             return
 
         fields = {}
-<<<<<<< HEAD
-
+        count = self.get_field_value('id').size
         for v, k in six.iteritems(self.Meta.subset_fields):
             _source_name = list(k.values())
-=======
-        count = self.get_field_value('id').size
-        for v, k in self.Meta.subset_fields.iteritems():
-            _source_name = k.values()
->>>>>>> 2c8eceff
             if not _source_name:
                 continue
             source_name = _source_name[0]
@@ -177,10 +171,12 @@
 
     @property
     def dt_timestamps(self):
-        return [t.isoformat() for t in num2date(
+        return [
+            t.isoformat() for t in num2date(
                 self.timestamps,
-                units=self._datasource.get('time').getncattr('units')
-            )]
+                units=self._datasource.get('time').getncattr('units'))
+        ]
+
 
 class AggregateResultMixin(ResultMixin):
     """
